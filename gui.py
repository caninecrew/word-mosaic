--- conflicted
+++ resolved
@@ -167,10 +167,16 @@
         label.setFont(QFont("Arial", 12))
         letter_bank_layout.addWidget(label)
         
-        # Letter bank display frame
-        self.letter_bank_frame = QFrame()
-        self.letter_bank_frame.setFrameStyle(QFrame.Panel | QFrame.Sunken)
-        self.letter_bank_frame.setStyleSheet("background-color: #f0f0f0;")
+        # Track tiles placed in the current turn
+        self.current_turn_tiles = []
+        
+        # Track game over state
+        self.is_game_over = False
+        
+        # Create central widget and layout
+        self.central_widget = QWidget()
+        self.setCentralWidget(self.central_widget)
+        self.layout = QVBoxLayout(self.central_widget)
         
         # Will use flow layout for tiles - we'll create a layout in the update method
         self.letter_bank_layout = QHBoxLayout(self.letter_bank_frame)
@@ -178,7 +184,6 @@
         letter_bank_layout.addWidget(self.letter_bank_frame)
         self.main_layout.addWidget(letter_bank_widget)
     
-<<<<<<< HEAD
     def _create_word_entry_frame(self):
         """Create the frame for entering words."""
         word_entry_widget = QWidget()
@@ -201,109 +206,6 @@
         submit_button.setStyleSheet("background-color: #4caf50; color: white; font-weight: bold; padding: 5px 10px;")
         submit_button.clicked.connect(self.submit_word)
         word_entry_layout.addWidget(submit_button)
-=======
-    def dropEvent(self, event):
-        """Handle the drop of a letter tile onto this cell."""
-        if event.mimeData().hasText():
-            # Restore original state as the tile will be placed by the game logic
-            self.restoreOriginalState()
-            
-            # Extract the letter and index from mime data
-            data = event.mimeData().text().split(',')
-            if len(data) == 2:
-                letter, index = data
-                index = int(index)
-                
-                # Call the game's place_tile_from_drop method with this cell's coordinates
-                main_window = self.window()
-                if hasattr(main_window, 'place_tile_from_drop'):
-                    main_window.place_tile_from_drop(letter, index, self.row, self.col)
-                
-            event.acceptProposedAction()
-
-class WordMosaicApp(QMainWindow):
-    def __init__(self):
-        super().__init__()
-        
-        # Set window properties
-        self.setWindowTitle("Word Mosaic")
-        self.setGeometry(100, 100, 1000, 800)  # Increased from 800x600 to 1000x800
-
-        # Define special tiles
-        special_tiles = {
-            # Triple Word (TW)
-            (0, 0): 'TW', (0, 7): 'TW', (0, 14): 'TW',
-            (7, 0): 'TW', (7, 14): 'TW',
-            (14, 0): 'TW', (14, 7): 'TW', (14, 14): 'TW',
-
-            # Double Word (DW)
-            (1, 1): 'DW', (2, 2): 'DW', (3, 3): 'DW', (4, 4): 'DW',
-            (10, 10): 'DW', (11, 11): 'DW', (12, 12): 'DW', (13, 13): 'DW',
-            (1, 13): 'DW', (2, 12): 'DW', (3, 11): 'DW', (4, 10): 'DW',
-            (10, 4): 'DW', (11, 3): 'DW', (12, 2): 'DW', (13, 1): 'DW',
-
-            # Triple Letter (TL)
-            (1, 5): 'TL', (1, 9): 'TL', (5, 1): 'TL', (5, 5): 'TL',
-            (5, 9): 'TL', (5, 13): 'TL', (9, 1): 'TL', (9, 5): 'TL',
-            (9, 9): 'TL', (9, 13): 'TL', (13, 5): 'TL', (13, 9): 'TL',
-
-            # Double Letter (DL)
-            (0, 3): 'DL', (0, 11): 'DL', (2, 6): 'DL', (2, 8): 'DL',
-            (3, 0): 'DL', (3, 7): 'DL', (3, 14): 'DL', (6, 2): 'DL',
-            (6, 6): 'DL', (6, 8): 'DL', (6, 12): 'DL', (7, 3): 'DL',
-            (7, 11): 'DL', (8, 2): 'DL', (8, 6): 'DL', (8, 8): 'DL',
-            (8, 12): 'DL', (11, 0): 'DL', (11, 7): 'DL', (11, 14): 'DL',
-            (12, 6): 'DL', (12, 8): 'DL', (14, 3): 'DL', (14, 11): 'DL',
-        }
-
-        # Initialize game components
-        self.game_board = Board(15, 15, special_tiles)  # Pass special_tiles here
-        self.letter_bank = LetterBank()
-        self.player_hand = self.letter_bank.create_player_hand()
-        self.player_hand.fill_initial_hand()
-        self.score = 0
-        
-        # Track tiles placed in the current turn
-        self.current_turn_tiles = []
-        
-        # Track game over state
-        self.is_game_over = False
-        
-        # Create central widget and layout
-        self.central_widget = QWidget()
-        self.setCentralWidget(self.central_widget)
-        self.layout = QVBoxLayout(self.central_widget)
-        
-        # Create status bar
-        self.status_bar = QStatusBar()
-        self.setStatusBar(self.status_bar)
-        self.status_bar.showMessage("Welcome to Word Mosaic!")
-        
-        # Initialize UI components
-        self.init_ui()
-        
-    def init_ui(self):
-        """
-        Initialize the user interface components.
-        This includes creating the score display, game board, letter bank, and control buttons.
-        """
-        # Create score display
-        self.create_score_display()
-        
-        # Create game board
-        self.create_game_board()
-        
-        # Create letter bank widget and layout once
-        self.letter_bank_widget = QWidget()
-        self.letter_bank_layout = QHBoxLayout(self.letter_bank_widget)
-        self.layout.addWidget(self.letter_bank_widget)
-        
-        # Populate letter bank
-        self.populate_letter_bank()
-        
-        # Create control buttons
-        self.create_control_buttons()
->>>>>>> 07bf6c7a
         
         self.main_layout.addWidget(word_entry_widget)
     
@@ -403,33 +305,10 @@
             self.update_score_display()
             self.show_status("New game started!")
     
-<<<<<<< HEAD
     def show_high_scores(self):
         """Show the high scores dialog."""
         # Placeholder - implement high scores later
         QMessageBox.information(self, "High Scores", "Feature coming soon!")
-=======
-    def clear_definitions(self):
-        """
-        Clear the definitions display completely.
-        This ensures all definitions are removed from the display.
-        """
-        print("[DEBUG] In clear_definitions(): Attempting to clear definitions display")
-        # Try multiple approaches to ensure the display is cleared
-        self.definitions_content.clear()
-        self.definitions_content.setText("")
-        
-        # Force a repaint to ensure the UI is updated
-        self.definitions_content.repaint()
-        print("[DEBUG] Definitions display should now be empty")
-    
-    def refresh_letter_bank(self):
-        """
-        Refresh the letter bank display.
-        Clears and repopulates the letter bank with the current hand.
-        """
-        self.populate_letter_bank()
->>>>>>> 07bf6c7a
     
     def show_rules(self):
         """Show the game rules dialog."""
@@ -455,59 +334,36 @@
         
         A word game inspired by Scrabble, but with a twist.
         
-        Created with ♥
+        # Placeholder for definitions content
+        self.definitions_content = QLabel("")
+        self.definitions_content.setFont(QFont('Arial', 10))
+        self.definitions_content.setWordWrap(True)
+        definitions_layout.addWidget(self.definitions_content)
+        
+        # Add definitions widget to main layout
+        self.layout.addWidget(definitions_widget)
+    
+    def clear_definitions(self):
+        """
+        Clear the definitions display completely.
+        This ensures all definitions are removed from the display.
+        """
+        print("[DEBUG] In clear_definitions(): Attempting to clear definitions display")
+        # Try multiple approaches to ensure the display is cleared
+        self.definitions_content.clear()
+        self.definitions_content.setText("")
+        
+        # Force a repaint to ensure the UI is updated
+        self.definitions_content.repaint()
+        print("[DEBUG] Definitions display should now be empty")
+    
+    def refresh_letter_bank(self):
         """
         QMessageBox.information(self, "About", about_text)
     
-<<<<<<< HEAD
     def show_status(self, message):
         """Update the status bar with a message."""
         self.statusBar.showMessage(message)
-=======
-    def place_letter(self, row, col):
-        """
-        Handle letter placement on the board.
-        Places the selected letter on the specified cell and updates the game state.
-        """
-        if not hasattr(self, 'selected_letter') or not self.selected_letter:
-            self.status_bar.showMessage("Please select a letter first")
-            return
-
-        try:
-            # Try to place the letter using your game logic
-            self.game_board.place_letter(self.selected_letter, row, col)
-
-            # Update the visual board with the letter, using consistent styling
-            self.cells[(row, col)].setText(self.selected_letter.upper())
-            self.cells[(row, col)].setStyleSheet("background-color: #ffffcc;")
-            self.cells[(row, col)].letter_display.setFont(QFont('Arial', 22, QFont.Bold))  # Match DraggableTile font size
-            
-            # Set point value for the letter
-            point_value = LetterBank.LETTER_VALUES.get(self.selected_letter.lower(), 0)
-            self.cells[(row, col)].setPointValue(point_value)
-
-            # Mark special tile as occupied if applicable
-            if (row, col) in self.game_board.special_tiles:
-                self.game_board.special_tiles_occupied[(row, col)] = True
-
-            # Remove from player's hand
-            self.player_hand.remove_letter(self.selected_letter)
-
-            # Add to current turn tiles
-            self.current_turn_tiles.append((row, col))
-
-            # Clear selection
-            self.selected_letter = None
-
-            # Update letter bank display
-            self.refresh_letter_bank()
-
-            # Update status
-            self.status_bar.showMessage(f"Placed letter at position ({row}, {col})")
-
-        except ValueError as e:
-            self.status_bar.showMessage(f"Invalid placement: {str(e)}")
->>>>>>> 07bf6c7a
     
     def show_definition(self, word, definition):
         """Show a popup with the word's definition."""
@@ -523,8 +379,47 @@
         
         You can change dictionaries in Options > Dictionary menu.
         """
-<<<<<<< HEAD
-        QMessageBox.information(self, "Dictionary Status", status_text)
+        Handle letter placement on the board.
+        Places the selected letter on the specified cell and updates the game state.
+        """
+        if not hasattr(self, 'selected_letter') or not self.selected_letter:
+            self.status_bar.showMessage("Please select a letter first")
+            return
+
+        try:
+            # Try to place the letter using your game logic
+            self.game_board.place_letter(self.selected_letter, row, col)
+
+            # Update the visual board with the letter, using consistent styling
+            self.cells[(row, col)].setText(self.selected_letter.upper())
+            self.cells[(row, col)].setStyleSheet("background-color: #ffffcc;")
+            self.cells[(row, col)].letter_display.setFont(QFont('Arial', 22, QFont.Bold))  # Match DraggableTile font size
+            
+            # Set point value for the letter
+            point_value = LetterBank.LETTER_VALUES.get(self.selected_letter.lower(), 0)
+            self.cells[(row, col)].setPointValue(point_value)
+
+            # Mark special tile as occupied if applicable
+            if (row, col) in self.game_board.special_tiles:
+                self.game_board.special_tiles_occupied[(row, col)] = True
+
+            # Remove from player's hand
+            self.player_hand.remove_letter(self.selected_letter)
+
+            # Add to current turn tiles
+            self.current_turn_tiles.append((row, col))
+
+            # Clear selection
+            self.selected_letter = None
+
+            # Update letter bank display
+            self.refresh_letter_bank()
+
+            # Update status
+            self.status_bar.showMessage(f"Placed letter at position ({row}, {col})")
+
+        except ValueError as e:
+            self.status_bar.showMessage(f"Invalid placement: {str(e)}")
     
     def change_dictionary(self, dict_type):
         """Change the dictionary being used."""
@@ -543,31 +438,6 @@
         # Update dictionary label and status
         self.dictionary_label.setText(f"Dictionary: {info['name']}")
         self.show_status(f"Switched to {info['name']}")
-
-# Keep the legacy class name as an alias for backward compatibility
-GUI = WordMosaicApp
-=======
-        try:
-            # Store original letter (for removing from hand later)
-            original_letter = letter
-            
-            # First validate the position is valid and unoccupied
-            # This ensures we only ask for blank input if the position is within board boundaries
-            if not self.game_board.is_valid_position(row, col):
-                raise ValueError(f"Position ({row}, {col}) is outside the board boundaries")
-                
-            if self.game_board.is_occupied(row, col):
-                raise ValueError(f"Position ({row}, {col}) is already occupied")
-                
-            # Handle blank tiles after validating the position
-            if letter == '0':
-                # Prompt the user to choose a letter for the blank tile
-                chosen_letter, ok = QInputDialog.getText(self, "Choose Letter", "Enter a letter for the blank tile:")
-                if ok and chosen_letter.isalpha() and len(chosen_letter) == 1:
-                    letter = chosen_letter.lower()  # Use the chosen letter
-                else:
-                    self.status_bar.showMessage("Invalid input. Drag cancelled.")
-                    return
 
             # Try to place the letter using game logic
             self.game_board.place_letter(letter, row, col)
@@ -860,5 +730,4 @@
     app = QApplication(sys.argv)
     window = WordMosaicApp()
     window.show()
-    sys.exit(app.exec_())
->>>>>>> 07bf6c7a
+    sys.exit(app.exec_())